TODO
---

- ドキュメント関連
	- [ ] それぞれの関数にドキュメンテーションコメントを付ける
	- [ ] README.md の説明書きを加える
- `numerics`
	- [x] `numerics` を分割して、ディレクトリ構造にする
	- [ ] 特殊関数に関する実装を追加する
		- ガンマ、ゼータとか
	- [ ] 任意精度の実数や整数の型を作るか、既存のライブラリの型をインテグレートする
	- `power` 関数
<<<<<<< HEAD
		- [ ] `power` の戻り値の型を`SupportsPowerOf` トレイトの型パラメータにするのではなく、 `type PowerOutput;` で指定できるようにする
=======
		- [x] `power` の戻り値の型を `SupportsPowerOf` トレイトの型パラメータにするのではなく、 `type PowerOutput;` で指定できるようにする
>>>>>>> 9602f7f5
		- [ ] `power(f64,f32)` や `power(Complex<f64>,f32)`, `power(Complex<f64>,Complex<f32>)` に対応させる
		- [ ] `NonZero**` への対応
			- 2重3重の `from` を使って
		- [ ] `try_from` になっている型への対応
			- `Option<T>` 型として返す
	- [ ] 2次方程式、3次方程式、4次方程式のソルバを実装する
- マクロ関連
	- `new_structure!` マクロ
		- [ ] struct の値として指定できる既存の enum 型について `x:EnumType = EnumType::Var` と通常は表記しているものを `x:EnumType = ::Var` と省略して表記できるようにする
		- [x] カプセル化しただけの struct に対応する
			- `enum` バリアントの named, unnamed で対応させるか
		- [ ] デバッグ出力時にブロック単位で改行されるようにする
		- [ ] それ自体では特に意味のないブロックに対応する
			- `#[pub_all]` とかの属性をまとめて指定できるように
		- [ ] `mod` に対応する
			- マクロ展開された時点で適用されるモジュールを用意するため
	- `par_for_each!` マクロ
		- [ ] NDArray 向けの `each_nd` の他に一般のイテレータ向けの `each` 関数も実装する
<<<<<<< HEAD
=======
		- [ ] NDArray のインデクスからインデクスに関するイテレータを生成できるようにする
		- [ ] `feature="parallel"` が指定されていない限り `par_for_each` を無効にする
>>>>>>> 9602f7f5
	- [ ] トークン系のマクロで、トークンをビルド時に標準エラー出力に出力されるようにしたものを用意
	- [ ] マクロ展開を便利にする手続き型マクロ
		- [ ] 積の形にマクロ展開する `macro_product!` を実装
		- [ ] リストを逆順に返す `macro_rev!` を実装
		- [ ] リストの項目を1つずつ増やしながら呼び出す `macro_dup!` を実装
- イテレータ関連
	- [ ] 配列型の `Zip` に対して並列版を用意する
<<<<<<< HEAD
	- [x] 並列の `Zip` の `IntoIter` に対して `zip_eq` を用意する
	- [x] 直列、並列ともに `zip_longest` を実装する
	- [ ] `zip_longest` として型のデフォルト値で補完するものを用意する
	- [x] タプルに対する `CartesianProduct` の `DoubleEndedIterator` を用意する
	- [ ] `CartesianProduct` の並列版を用意する
	- [ ] 通常の `CartesianProduct` から double ended な `CartesianProduct` に変換できる `.into_double_ended_iter()` を用意
	- [ ] 配列に対する `CartesianProduct` を用意する
	- [ ] 作ったイテレータに対して `.nth()` や `.nth_back()` を実装する
		- `Zip` に関しては含まれるイテレータに丸投げしたらいい
		- `CartesianProduct` に関してはインデクスからより効率的なアルゴリズムを取り出せそう
	- `ExtendedMap` の新しいイテレータ
		- [ ] フォーマッタを実装したマップを用意する
			- [このあたり](https://docs.rs/itertools/latest/itertools/trait.Itertools.html#method.format) を参考にしよう
		- [ ] `Option<T>` をアイテムに持つイテレータ向けに `and_then`, `or_else`, `unwrap_or_else`, `unwrap_or`, `unwrap_or_default`, `map_or_else`, `map_or` を提供する
		- [ ] `Result<T,E>` をアイテムに持つイテレータ向けに `and_then`, `or_else`, `unwrap_or_else`, `unwrap_or`, `unwrap_or_default`, `map_or_else`, `map_or` を提供する
=======
	- [ ] 並列の `Zip` の `IntoIter` に対して `zip_eq` を用意する
	- [ ] タプルに対する `CartesianProduct` の `DoubleEndedIterator` を用意する
	- [ ] `CartesianProduct` の並列版を用意する
	- [ ] 配列に対する `CartesianProduct` を用意する
	- [ ] 作ったイテレータに対して `.nth()` や `.nth_back()` を実装する
		- `Zip` に関しては含まれるイテレータに丸投げしたらいい
>>>>>>> 9602f7f5
	- [ ] イテレータに `Clone` トレイトを実装する
	- [ ] 直列版に対する `.zip_eq()` や `.zip_longest()` を用意する
	- [ ] `unzip` を用意できればいいかな
	- [x] `Iterator.chain` に対して複数のイテレータをチェーンする関数を用意できればいいな
	- [ ] `permutations` や `combination` のイテレータを用意する
	- [ ] 他にも [ここ](https://docs.rs/itertools/0.10.5/itertools/trait.Itertools.html#method.cartesian_product) にある操作の幾つかに対応させる
	- [ ] `par_for_each!` を実装した `Zip` に対応させる
		- 個数に制限があるので、俊敏に振り分けるようにする
- その他の新機能
	- [ ] アーカイブ形式の一般化
		- アーカイブからアイテムを削除する機能とか
	- [ ] 多言語対応

`macro_product!` や `macro_rev!` のサンプル
```rust
macro_product! {
	func = (sin) (cos) (tan)
	types = (f64) (f32) (C<f64>) (C<f32>);
	println!("function {} for {}",func,types);
}
// func, types に括弧内の値が代入されて println!(...) が 12 個生成される。
// 括弧の形式は [] () {} の任意にする
macro_rev! { space_separated: A B C } // C B A
// 最初に区切り方を指定し、その後に値を指定する
```<|MERGE_RESOLUTION|>--- conflicted
+++ resolved
@@ -10,11 +10,7 @@
 		- ガンマ、ゼータとか
 	- [ ] 任意精度の実数や整数の型を作るか、既存のライブラリの型をインテグレートする
 	- `power` 関数
-<<<<<<< HEAD
-		- [ ] `power` の戻り値の型を`SupportsPowerOf` トレイトの型パラメータにするのではなく、 `type PowerOutput;` で指定できるようにする
-=======
 		- [x] `power` の戻り値の型を `SupportsPowerOf` トレイトの型パラメータにするのではなく、 `type PowerOutput;` で指定できるようにする
->>>>>>> 9602f7f5
 		- [ ] `power(f64,f32)` や `power(Complex<f64>,f32)`, `power(Complex<f64>,Complex<f32>)` に対応させる
 		- [ ] `NonZero**` への対応
 			- 2重3重の `from` を使って
@@ -33,11 +29,8 @@
 			- マクロ展開された時点で適用されるモジュールを用意するため
 	- `par_for_each!` マクロ
 		- [ ] NDArray 向けの `each_nd` の他に一般のイテレータ向けの `each` 関数も実装する
-<<<<<<< HEAD
-=======
 		- [ ] NDArray のインデクスからインデクスに関するイテレータを生成できるようにする
 		- [ ] `feature="parallel"` が指定されていない限り `par_for_each` を無効にする
->>>>>>> 9602f7f5
 	- [ ] トークン系のマクロで、トークンをビルド時に標準エラー出力に出力されるようにしたものを用意
 	- [ ] マクロ展開を便利にする手続き型マクロ
 		- [ ] 積の形にマクロ展開する `macro_product!` を実装
@@ -45,7 +38,6 @@
 		- [ ] リストの項目を1つずつ増やしながら呼び出す `macro_dup!` を実装
 - イテレータ関連
 	- [ ] 配列型の `Zip` に対して並列版を用意する
-<<<<<<< HEAD
 	- [x] 並列の `Zip` の `IntoIter` に対して `zip_eq` を用意する
 	- [x] 直列、並列ともに `zip_longest` を実装する
 	- [ ] `zip_longest` として型のデフォルト値で補完するものを用意する
@@ -61,16 +53,8 @@
 			- [このあたり](https://docs.rs/itertools/latest/itertools/trait.Itertools.html#method.format) を参考にしよう
 		- [ ] `Option<T>` をアイテムに持つイテレータ向けに `and_then`, `or_else`, `unwrap_or_else`, `unwrap_or`, `unwrap_or_default`, `map_or_else`, `map_or` を提供する
 		- [ ] `Result<T,E>` をアイテムに持つイテレータ向けに `and_then`, `or_else`, `unwrap_or_else`, `unwrap_or`, `unwrap_or_default`, `map_or_else`, `map_or` を提供する
-=======
-	- [ ] 並列の `Zip` の `IntoIter` に対して `zip_eq` を用意する
-	- [ ] タプルに対する `CartesianProduct` の `DoubleEndedIterator` を用意する
-	- [ ] `CartesianProduct` の並列版を用意する
-	- [ ] 配列に対する `CartesianProduct` を用意する
-	- [ ] 作ったイテレータに対して `.nth()` や `.nth_back()` を実装する
-		- `Zip` に関しては含まれるイテレータに丸投げしたらいい
->>>>>>> 9602f7f5
 	- [ ] イテレータに `Clone` トレイトを実装する
-	- [ ] 直列版に対する `.zip_eq()` や `.zip_longest()` を用意する
+	- [x] 直列版に対する `.zip_eq()` や `.zip_longest()` を用意する
 	- [ ] `unzip` を用意できればいいかな
 	- [x] `Iterator.chain` に対して複数のイテレータをチェーンする関数を用意できればいいな
 	- [ ] `permutations` や `combination` のイテレータを用意する
